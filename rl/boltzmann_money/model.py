--- conflicted
+++ resolved
@@ -1,4 +1,3 @@
-<<<<<<< HEAD
 '''
 This code implements a multi-agent model called MoneyModel using the Mesa library. 
 The model simulates the distribution of wealth among agents in a grid environment.
@@ -8,15 +7,6 @@
 The model is trained using the Proximal Policy Optimization (PPO) algorithm from the stable-baselines3 library.
 The trained model is saved as "ppo_money_model". 
 '''
-=======
-# This code implements a multi-agent model called MoneyModel using the Mesa library.
-# The model simulates the distribution of wealth among agents in a grid environment.
-# Each agent has a randomly assigned wealth and can move to neighboring cells.
-# Agents can also give money to other agents in the same cell if they have greater wealth.
-# The model is trained by a scientist who believes in an equal society and wants to minimize the Gini coefficient, which measures wealth inequality.
-# The model is trained using the Proximal Policy Optimization (PPO) algorithm from the stable-baselines3 library.
-# The trained model is saved as "ppo_money_model".
->>>>>>> cea2bd55
 
 import random
 
